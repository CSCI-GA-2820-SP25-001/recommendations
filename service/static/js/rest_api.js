$(function () {

    // ****************************************
    //  U T I L I T Y   F U N C T I O N S
    // ****************************************

    // Updates the form with data from the response
    function update_form_data(res) {
        $("#recommendation_id").val(res.id);
        $("#recommendation_product_a_sku").val(res.product_a_sku);
        $("#recommendation_product_b_sku").val(res.product_b_sku);
        $("#recommendation_recommendation_type").val(res.recommendation_type);
        $("#recommendation_likes").val(res.likes);
    }

    /// Clears all form fields
    function clear_form_data() {
        $("#recommendation_id").val("");
        $("#recommendation_product_a_sku").val("");
        $("#recommendation_product_b_sku").val("");
        $("#recommendation_recommendation_type").val("");
        $("#recommendation_likes").val("");
    }

    // Updates the flash message area
    function flash_message(message) {
        $("#flash_message").empty();
        $("#flash_message").append(message);
    }

    // ****************************************
    // Create a recommendation
    // ****************************************

    $("#create-btn").click(function () {

        let product_a_sku = $("#recommendation_product_a_sku").val();
        let product_b_sku = $("#recommendation_product_b_sku").val();
        let recommendation_type = $("#recommendation_recommendation_type").val();

        let data = {
            "product_a_sku": product_a_sku,
            "product_b_sku": product_b_sku,
            "recommendation_type": recommendation_type
        };

        $("#flash_message").empty();
        
        let ajax = $.ajax({
            type: "POST",
            url: "/recommendations",
            contentType: "application/json",
            data: JSON.stringify(data),
        });

        ajax.done(function(res){
            update_form_data(res)
            flash_message("Successfully created a recommendation")        });

        ajax.fail(function(res){
            flash_message(res.responseJSON.message)
        });
    });


    // ****************************************
    // Update a Recommendation
    // ****************************************

    $("#update-btn").click(function () {

        let recommendation_id = $("#recommendation_id").val();
        let product_a_sku = $("#recommendation_product_a_sku").val();
        let product_b_sku = $("#recommendation_product_b_sku").val();
        let recommendation_type = $("#recommendation_recommendation_type").val();

        let data = {
            "product_a_sku": product_a_sku,
            "product_b_sku": product_b_sku,
            "recommendation_type": recommendation_type
        };

        $("#flash_message").empty();

        let ajax = $.ajax({
                type: "PUT",
                url: `/recommendations/${recommendation_id}`,
                contentType: "application/json",
                data: JSON.stringify(data)
            })

        ajax.done(function(res){
            update_form_data(res)
            flash_message("Success")
        });

        ajax.fail(function(res){
            flash_message(res.responseJSON.message)
        });

    });

    // ****************************************
    // Retrieve a Recommendation
    // ****************************************

    $("#retrieve-btn").click(function () {

        let recommendation_id = $("#recommendation_id").val();

        if (!recommendation_id) {
            flash_message("Please select a recommendation to retrieve.");
            return;
        }

        $("#flash_message").empty();

        let ajax = $.ajax({
            type: "GET",
            url: `/api/recommendations/${recommendation_id}`,
            contentType: "application/json",
            data: ''
        })

        ajax.done(function (res) {
            //alert(res.toSource())
            update_form_data(res)
            flash_message("Success")
        });

        ajax.fail(function (res) {
            clear_form_data()
            flash_message(res.responseJSON.message)
        });

    });

    // ****************************************
    // Delete a Pet
    // ****************************************

    $("#delete-btn").click(function () {

        let pet_id = $("#pet_id").val();

        $("#flash_message").empty();

        let ajax = $.ajax({
            type: "DELETE",
            url: `/pets/${pet_id}`,
            contentType: "application/json",
            data: '',
        })

        ajax.done(function(res){
            clear_form_data()
            flash_message("Pet has been Deleted!")
        });

        ajax.fail(function(res){
            flash_message("Server error!")
        });
    });

    // ****************************************
    // Clear the form
    // ****************************************

    $("#clear-btn").click(function () {
        $("#pet_id").val("");
        $("#flash_message").empty();
        clear_form_data()
    });

    // ****************************************
    // Search for a Recommendation
    // ****************************************

    $("#search-btn").click(function () {

        let product_a_sku = $("#recommendation_product_a_sku").val();
        let recommendation_type = $("#recommendation_recommendation_type").val();

        let queryString = ""

        if (product_a_sku) {
            queryString += 'product_a_sku=' + product_a_sku
        }
       
        if (recommendation_type) {
            if (queryString.length > 0) {
                queryString += '&recommendation_type=' + recommendation_type
            } else {
                queryString += 'recommendation_type=' + recommendation_type
            }
        }

        $("#flash_message").empty();

        let ajax = $.ajax({
            type: "GET",
            url: `/recommendations?${queryString}`,
            contentType: "application/json",
            data: ''
        })

        ajax.done(function(res){
            //alert(res.toSource())
            $("#search_results").empty();
            let table = '<table class="table table-striped" cellpadding="10">'
            table += '<thead><tr>'
            table += '<th class="col-md-2">Recommendation ID</th>'
            table += '<th class="col-md-2">Product A SKU</th>'
            table += '<th class="col-md-2">Product B SKU</th>'
            table += '<th class="col-md-2">Recommendation type</th>'
            table += '<th class="col-md-2">Likes</th>'
            table += '</tr></thead><tbody>'
            let firstRecommendation = "";
            for(let i = 0; i < res.length; i++) {
                let recommendation = res[i];
                table +=  `<tr id="row_${i}"><td>${recommendation.id}</td><td>${recommendation.product_a_sku}</td><td>${recommendation.product_b_sku}</td><td>${recommendation.recommendation_type}</td><td>${recommendation.likes}</td></tr>`;
                if (i == 0) {
                    firstRecommendation = recommendation;
                }
            }
            table += '</tbody></table>';
            $("#search_results").append(table);

            // copy the first result to the form
            if (firstRecommendation != "") {
                update_form_data(firstRecommendation)
            }

            flash_message("Success")
        });

        ajax.fail(function(res){
            flash_message(res.responseJSON.message)
        });

    });

})
<<<<<<< HEAD
=======

    // ****************************************
    // Like a Recommendation
    // ****************************************

$("#like-btn").click(function () {
    let recommendation_id = $("#recommendation_id").val();
    if (!recommendation_id) {
        flash_message("Please select a recommendation to like.");
        return;
    }

    $("#flash_message").empty();

    let ajax = $.ajax({
        type: "PUT",
        url: `/api/recommendations/${recommendation_id}/like`,
        contentType: "application/json"
    });

    ajax.done(function (res) {
        update_form_data(res);
        flash_message("Successfully liked the recommendation!");
    });

    ajax.fail(function (res) {
        flash_message(res.responseJSON.message);
    });
});
>>>>>>> a74d75d9
<|MERGE_RESOLUTION|>--- conflicted
+++ resolved
@@ -241,9 +241,6 @@
     });
 
 })
-<<<<<<< HEAD
-=======
-
     // ****************************************
     // Like a Recommendation
     // ****************************************
@@ -271,5 +268,4 @@
     ajax.fail(function (res) {
         flash_message(res.responseJSON.message);
     });
-});
->>>>>>> a74d75d9
+});