--- conflicted
+++ resolved
@@ -277,7 +277,7 @@
         recommendation = Recommendation()
         self.assertRaises(DataValidationError, recommendation.deserialize, data)
 
-<<<<<<< HEAD
+
     def test_find_by_product_a_sku_and_type(self):
         """It should filter recommendations by product_a_sku and type and return them ordered by likes"""
         Recommendation(
@@ -315,7 +315,7 @@
             results[0].product_b_sku, "SKU3"
         )  # Assuming the first result is the most liked
         self.assertEqual(results[1].product_b_sku, "SKU2")
-=======
+        
     def test_deserialize_bad_likes(self):
         """It should not deserialize invalid likes attribute"""
         # bad likes type
@@ -399,7 +399,6 @@
         self.assertEqual(recommendation.likes, 0)
 
         self.assertRaises(DataValidationError, recommendation.remove_like)
->>>>>>> e653f79a
 
 
 ######################################################################
