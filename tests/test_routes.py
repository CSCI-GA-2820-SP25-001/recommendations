######################################################################
# Copyright 2016, 2024 John J. Rofrano. All Rights Reserved.
#
# Licensed under the Apache License, Version 2.0 (the "License");
# you may not use this file except in compliance with the License.
# You may obtain a copy of the License at
#
# https://www.apache.org/licenses/LICENSE-2.0
#
# Unless required by applicable law or agreed to in writing, software
# distributed under the License is distributed on an "AS IS" BASIS,
# WITHOUT WARRANTIES OR CONDITIONS OF ANY KIND, either express or implied.
# See the License for the specific language governing permissions and
# limitations under the License.
######################################################################

"""
TestRecommendation API Service Test Suite
"""

# pylint: disable=duplicate-code
import os
import logging
from unittest import TestCase
from wsgi import app
from service.common import status
from service.models import db, Recommendation
<<<<<<< HEAD
from .factories import AccountFactory
=======
from tests.factories import RecommendationFactory
>>>>>>> e4eaa905

DATABASE_URI = os.getenv(
    "DATABASE_URI", "postgresql+psycopg://postgres:postgres@localhost:5432/testdb"
)
BASE_URL = "/recommendations"

######################################################################
#  T E S T   C A S E S
######################################################################
# pylint: disable=too-many-public-methods
class TestYourResourceService(TestCase):
    """REST API Server Tests"""

    @classmethod
    def setUpClass(cls):
        """Run once before all tests"""
        app.config["TESTING"] = True
        app.config["DEBUG"] = False
        # Set up the test database
        app.config["SQLALCHEMY_DATABASE_URI"] = DATABASE_URI
        app.logger.setLevel(logging.CRITICAL)
        app.app_context().push()

    @classmethod
    def tearDownClass(cls):
        """Run once after all tests"""
        db.session.close()

    def setUp(self):
        """Runs before each test"""
        self.client = app.test_client()
        db.session.query(Recommendation).delete()  # clean up the last tests
        db.session.commit()

    def tearDown(self):
        """This runs after each test"""
        db.session.remove()

    ######################################################################
    #  P L A C E   T E S T   C A S E S   H E R E
    ######################################################################

<<<<<<< HEAD
    def test_delete_recommendation(self):
        """It should Delete a Recommendation"""
        test_recommendation = self._create_recommendations(1)[0]
        response = self.client.delete(f"{BASE_URL}/{test_recommendation.id}")
        self.assertEqual(response.status_code, status.HTTP_204_NO_CONTENT)
        self.assertEqual(len(response.data), 0)
        # make sure they are deleted
        response = self.client.get(f"{BASE_URL}/{test_recommendation.id}")
        self.assertEqual(response.status_code, status.HTTP_404_NOT_FOUND)
=======
    def test_index(self):
        """It should call the home page"""
        resp = self.client.get("/")
        self.assertEqual(resp.status_code, status.HTTP_200_OK)

    # Todo: Add your test cases here...

    # ----------------------------------------------------------
    # TEST CREATE
    # ----------------------------------------------------------
    def test_create_recommendation(self):
        """It should Create a new Recommendation"""
        test_rec = RecommendationFactory()
        logging.debug("Test Recommendation: %s", test_rec.serialize())
        response = self.client.post(BASE_URL, json=test_rec.serialize())
        self.assertEqual(response.status_code, status.HTTP_201_CREATED)

        # Make sure location header is set
        location = response.headers.get("Location", None)
        self.assertIsNotNone(location)

        # Check the data is correct
        new_rec = response.get_json()
        self.assertEqual(new_rec["id"], new_rec.id)
        self.assertEqual(new_rec["product_a_sku"], new_rec.product_a_sku)
        self.assertEqual(new_rec["product_b_sku"], new_rec.product_b_sku)
        self.assertEqual(new_rec["recommendation_type"], new_rec.recommendation_type)
        self.assertEqual(new_rec["likes"], new_rec.likes)


        # Check that the location header was correct
        response = self.client.get(location)
        self.assertEqual(response.status_code, status.HTTP_200_OK)
        new_rec = response.get_json()
        self.assertEqual(new_rec["id"], new_rec.id)
        self.assertEqual(new_rec["product_a_sku"], new_rec.product_a_sku)
        self.assertEqual(new_rec["product_b_sku"], new_rec.product_b_sku)
        self.assertEqual(new_rec["recommendation_type"], new_rec.recommendation_type)
        self.assertEqual(new_rec["likes"], new_rec.likes)

def test_update_recommendation(self):
        """It should Update an existing Recommendation"""
        # create a recommendation to update
        test_recommendation = RecommendationFactory()
        response = self.client.post(BASE_URL, json=test_recommendation.serialize())
        self.assertEqual(response.status_code, status.HTTP_201_CREATED)

        # update the recommendation
        new_recommendation = response.get_json()
        logging.debug(new_recommendation)
        new_recommendation["product_a_sku"] = "unknown"
        response = self.client.put(
            f"{BASE_URL}/{new_recommendation['id']}", json=new_recommendation
        )
        self.assertEqual(response.status_code, status.HTTP_200_OK)
        updated_recommendation = response.get_json()
        self.assertEqual(updated_recommendation["product_a_sku"], "unknown")
>>>>>>> e4eaa905
<|MERGE_RESOLUTION|>--- conflicted
+++ resolved
@@ -25,11 +25,7 @@
 from wsgi import app
 from service.common import status
 from service.models import db, Recommendation
-<<<<<<< HEAD
-from .factories import AccountFactory
-=======
 from tests.factories import RecommendationFactory
->>>>>>> e4eaa905
 
 DATABASE_URI = os.getenv(
     "DATABASE_URI", "postgresql+psycopg://postgres:postgres@localhost:5432/testdb"
@@ -72,7 +68,7 @@
     #  P L A C E   T E S T   C A S E S   H E R E
     ######################################################################
 
-<<<<<<< HEAD
+
     def test_delete_recommendation(self):
         """It should Delete a Recommendation"""
         test_recommendation = self._create_recommendations(1)[0]
@@ -82,7 +78,7 @@
         # make sure they are deleted
         response = self.client.get(f"{BASE_URL}/{test_recommendation.id}")
         self.assertEqual(response.status_code, status.HTTP_404_NOT_FOUND)
-=======
+
     def test_index(self):
         """It should call the home page"""
         resp = self.client.get("/")
@@ -140,4 +136,3 @@
         self.assertEqual(response.status_code, status.HTTP_200_OK)
         updated_recommendation = response.get_json()
         self.assertEqual(updated_recommendation["product_a_sku"], "unknown")
->>>>>>> e4eaa905
